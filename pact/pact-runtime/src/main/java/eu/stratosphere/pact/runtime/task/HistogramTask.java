/***********************************************************************************************************************
 *
 * Copyright (C) 2010 by the Stratosphere project (http://stratosphere.eu)
 *
 * Licensed under the Apache License, Version 2.0 (the "License"); you may not use this file except in compliance with
 * the License. You may obtain a copy of the License at
 *
 *     http://www.apache.org/licenses/LICENSE-2.0
 *
 * Unless required by applicable law or agreed to in writing, software distributed under the License is distributed on
 * an "AS IS" BASIS, WITHOUT WARRANTIES OR CONDITIONS OF ANY KIND, either express or implied. See the License for the
 * specific language governing permissions and limitations under the License.
 *
 **********************************************************************************************************************/

package eu.stratosphere.pact.runtime.task;

import java.io.IOException;
import java.util.Comparator;

<<<<<<< HEAD
import org.apache.commons.logging.Log;
import org.apache.commons.logging.LogFactory;

import eu.stratosphere.nephele.execution.librarycache.LibraryCacheManager;
import eu.stratosphere.nephele.io.BipartiteDistributionPattern;
import eu.stratosphere.nephele.io.DistributionPattern;
import eu.stratosphere.nephele.io.PointwiseDistributionPattern;
import eu.stratosphere.nephele.io.Reader;
import eu.stratosphere.nephele.io.RecordDeserializer;
import eu.stratosphere.nephele.io.RecordReader;
import eu.stratosphere.nephele.io.RecordWriter;
import eu.stratosphere.nephele.io.UnionRecordReader;
=======
>>>>>>> 3775fdca
import eu.stratosphere.nephele.services.iomanager.IOManager;
import eu.stratosphere.nephele.services.memorymanager.MemoryManager;
import eu.stratosphere.pact.common.stubs.Collector;
import eu.stratosphere.pact.common.stubs.Stub;
import eu.stratosphere.pact.common.type.Key;
import eu.stratosphere.pact.common.type.PactRecord;
import eu.stratosphere.pact.common.util.MutableObjectIterator;
import eu.stratosphere.pact.runtime.sort.UnilateralSortMerger;
import eu.stratosphere.pact.runtime.task.util.CloseableInputProvider;
import eu.stratosphere.pact.runtime.task.util.SimpleCloseableInputProvider;
import eu.stratosphere.pact.runtime.util.KeyComparator;

/**
 * COMMENTS: TODO
 */
@SuppressWarnings({"unchecked"})
public class HistogramTask extends AbstractPactTask<Stub> {


	public static final String NUMBER_OF_BUCKETS = "histogram.buckets.count";
	
	public static final String HISTOGRAM_MEMORY = "histogram.memory.amount";
	
	private int[] keyPositions;
	
	private Class<? extends Key>[] keyClasses;
	
	private CloseableInputProvider<PactRecord> input = null;
	// input reader
<<<<<<< HEAD
	private Reader reader;
	private CountingRecordReader[] allReaders;
=======
	private CountingMutableObjectIterator countingReader; 
	//private RecordReader reader;
>>>>>>> 3775fdca


	// the memory dedicated to the sorter
	private long availableMemory;
	
	// maximum number of file handles
	private int maxFileHandles;
	
	// the fill fraction of the buffers that triggers the spilling
	private float spillThreshold;
	
	private int numBuckets;

	// ------------------------------------------------------------------------
	
	
	/* (non-Javadoc)
	 * @see eu.stratosphere.pact.runtime.task.AbstractPactTask#getNumberOfInputs()
	 */
	@Override
	public int getNumberOfInputs() {
		return 1;
	}

<<<<<<< HEAD
	/**
	 * {@inheritDoc}
	 */
	@Override
	public void invoke() throws Exception
	{
		LOG.info("Start PACT code: " + this.getEnvironment().getTaskName() + " ("
			+ (this.getEnvironment().getIndexInSubtaskGroup() + 1) + "/"
			+ this.getEnvironment().getCurrentNumberOfSubtasks() + ")");

		LOG.debug("Start obtaining iterator: " + this.getEnvironment().getTaskName() + " ("
			+ (this.getEnvironment().getIndexInSubtaskGroup() + 1) + "/"
			+ this.getEnvironment().getCurrentNumberOfSubtasks() + ")");
		
		// obtain grouped iterator
		CloseableInputProvider<KeyValuePair<Key, Value>> sortedInputProvider = null;
		try {
			sortedInputProvider = obtainInput();
			
			LOG.debug("Iterator obtained: " + this.getEnvironment().getTaskName() + " ("
				+ (this.getEnvironment().getIndexInSubtaskGroup() + 1) + "/"
				+ this.getEnvironment().getCurrentNumberOfSubtasks() + ")");
	
			// open stub implementation
			//stub.open();
			
			// run stub implementation
			this.callStubWithGroups(sortedInputProvider.getIterator(), this.output);

		}
		catch (Exception ex) {
			// drop, if the task was canceled
			if (!this.taskCanceled) {
				LOG.error("Unexpected ERROR in PACT code: " + this.getEnvironment().getTaskName() + " ("
					+ (this.getEnvironment().getIndexInSubtaskGroup() + 1) + "/"
					+ this.getEnvironment().getCurrentNumberOfSubtasks() + ")");
				throw ex;
			}
		}
		finally {
			if (sortedInputProvider != null) {
				sortedInputProvider.close();
			}
			
			// close stub implementation.
			// when the stub is closed, anything will have been written, so any error will be logged but has no 
			// effect on the successful completion of the task
			try {
				//stub.close();
			}
			catch (Throwable t) {
				LOG.error("Error while closing the Reduce user function " 
					+ this.getEnvironment().getTaskName() + " ("
					+ (this.getEnvironment().getIndexInSubtaskGroup() + 1) + "/"
					+ this.getEnvironment().getCurrentNumberOfSubtasks() + ")", t);
			}
			
			// close output collector
			this.output.close();
		}
		
		if (this.taskCanceled) {
			LOG.warn("PACT code cancelled: " + this.getEnvironment().getTaskName() + " ("
				+ (this.getEnvironment().getIndexInSubtaskGroup() + 1) + "/"
				+ this.getEnvironment().getCurrentNumberOfSubtasks() + ")");
		} else {
			LOG.info("Finished PACT code: " + this.getEnvironment().getTaskName() + " ("
				+ (this.getEnvironment().getIndexInSubtaskGroup() + 1) + "/"
				+ this.getEnvironment().getCurrentNumberOfSubtasks() + ")");
		}
	}
	
=======
>>>>>>> 3775fdca
	/* (non-Javadoc)
	 * @see eu.stratosphere.pact.runtime.task.AbstractPactTask#getStubType()
	 */
	@Override
	public Class<Stub> getStubType() {
		return Stub.class;
	}

	/* (non-Javadoc)
	 * @see eu.stratosphere.pact.runtime.task.AbstractPactTask#prepare()
	 */
	@Override
	public void prepare() throws Exception {

<<<<<<< HEAD
		// obtain task configuration (including stub parameters)
		this.config = new TaskConfig(getRuntimeConfiguration());
		
		// set up memory and I/O parameters
		this.availableMemory = this.config.getMemorySize();
		this.maxFileHandles = this.config.getNumFilehandles();
		this.spillThreshold = this.config.getSortSpillingTreshold();
		this.numBuckets = this.config.getStubParameters().getInteger(NUMBER_OF_BUCKETS, -1);
		
		// test minimum memory requirements
		long strategyMinMem = 0;
		
		switch (this.config.getLocalStrategy()) {
			case SORT:
				strategyMinMem = MIN_REQUIRED_MEMORY;
				break;
			case COMBININGSORT: 
				strategyMinMem = MIN_REQUIRED_MEMORY;
				break;
			case NONE:
				strategyMinMem = 0;
				break;
		}
		
		if (this.availableMemory < strategyMinMem) {
			throw new RuntimeException(
					"The Reduce task was initialized with too little memory for local strategy "+
					this.config.getLocalStrategy()+" : " + this.availableMemory + " bytes." +
				    "Required is at least " + strategyMinMem + " bytes.");
		}

		try {
			// obtain stub implementation class
			ClassLoader cl = LibraryCacheManager.getClassLoader(getEnvironment().getJobID());
			Class<?> userClass = this.config.getStubClass(Object.class, cl);
			if(Stub.class.isAssignableFrom(userClass)) {
				Stub stub = (Stub) userClass.newInstance();
				this.keyType = stub.getOutKeyType();
			}
			else if(InputFormat.class.isAssignableFrom(userClass)) {
				InputFormat format = (InputFormat) userClass.newInstance();
				KeyValuePair pair = format.createPair();
				this.keyType = (Class<Key>) pair.getKey().getClass();
			} else {
				throw new RuntimeException("Unsupported task type " + userClass);
			}
		} catch (IOException ioe) {
			throw new RuntimeException("Library cache manager could not be instantiated.", ioe);
		} catch (ClassNotFoundException cnfe) {
			throw new RuntimeException("Stub implementation class was not found.", cnfe);
		} catch (InstantiationException ie) {
			throw new RuntimeException("Stub implementation could not be instanciated.", ie);
		} catch (IllegalAccessException iae) {
			throw new RuntimeException("Stub implementations nullary constructor is not accessible.", iae);
		}
	}

	/**
	 * Initializes the input reader of the ReduceTask.
	 * 
	 * @throws RuntimeException
	 *         Thrown if no input ship strategy was provided.
	 */
	private void initInputReader() throws RuntimeException {

		// create RecordDeserializer
		RecordDeserializer<KeyValuePair<Key, Value>> deserializer = new KeyValuePairDeserializer(
			this.keyType,
			PactNull.class);

		// determine distribution pattern for reader from input ship strategy
		DistributionPattern dp = null;
		switch (this.config.getInputShipStrategy(0)) {
		case FORWARD:
			// forward requires Pointwise DP
			dp = new PointwiseDistributionPattern();
			break;
		case PARTITION_HASH:
			// partition requires Bipartite DP
			dp = new BipartiteDistributionPattern();
			break;
		case BROADCAST:
			dp = new BipartiteDistributionPattern();
			break;
		default:
			throw new RuntimeException("No input ship strategy provided for ReduceTask.");
		}

		// create reader
		//reader = new RecordReader(this, deserializer, dp);
		final int numberOfInputs = this.config.getNumInputs();
		if(numberOfInputs == 1) {
			this.reader = new CountingRecordReader(this, deserializer, dp);
			this.allReaders = new CountingRecordReader[] { (CountingRecordReader)this.reader };
		} else {
			this.allReaders = new CountingRecordReader[numberOfInputs];
			for(int i = 0; i < numberOfInputs; ++i) {
				this.allReaders[i] = new CountingRecordReader(this, deserializer, dp);
			}
			this.reader = new UnionRecordReader<KeyValuePair<Key, Value>>(this.allReaders);
		}

	}

	/**
	 * Creates a writer for each output. Creates an OutputCollector which
	 * forwards its input to all writers.
	 */
	private void initOutputCollector() {

		// create output collector
		this.output = new OutputCollector<Key, Value>();
		
		// create a writer for each output
		for (int i = 0; i < this.config.getNumOutputs(); i++) {
			// obtain OutputEmitter from output ship strategy
			OutputEmitter oe = new OutputEmitter(this.config.getOutputShipStrategy(i));
			// create writer
			RecordWriter<KeyValuePair<Key, Value>> writer;
			writer = new RecordWriter<KeyValuePair<Key, Value>>(this,
				(Class<KeyValuePair<Key, Value>>) (Class<?>) KeyValuePair.class, oe);
			
			// add writer to output collector
			// the first writer does not need to send a copy
			// all following must send copies
			// TODO smarter decision is possible here, e.g. decide which channel may not need to copy, ...
			this.output.addWriter(writer, true);
		}
	}

	/**
	 * Returns an iterator over all k-v pairs of the ReduceTasks input. The
	 * pairs which are returned by the iterator are grouped by their keys.
	 * 
	 * @return A key-grouped iterator over all input key-value pairs.
	 * @throws RuntimeException
	 *         Throws RuntimeException if it is not possible to obtain a
	 *         grouped iterator.
	 */
	private CloseableInputProvider<KeyValuePair<Key, Value>> obtainInput() {
		
		// obtain the MemoryManager of the TaskManager
		final MemoryManager memoryManager = getEnvironment().getMemoryManager();
		// obtain the IOManager of the TaskManager
		final IOManager ioManager = getEnvironment().getIOManager();

		// obtain input key type
		final Class<Key> keyClass = this.keyType;
		// obtain input value type
		final Class<? extends Value> valueClass = PactNull.class;

		// obtain key serializer
		final SerializationFactory<Key> keySerialization = new WritableSerializationFactory<Key>(keyClass);
		// obtain value serializer
		final SerializationFactory<Value> valSerialization = new WritableSerializationFactory<Value>((Class<Value>) valueClass);

=======
		// obtain the TaskManager's MemoryManager
		final MemoryManager memoryManager = getEnvironment().getMemoryManager();
		// obtain the TaskManager's IOManager
		final IOManager ioManager = getEnvironment().getIOManager();
		
		// get the key positions and types
		this.keyPositions = this.config.getLocalStrategyKeyPositions(0);
		this.keyClasses = this.config.getLocalStrategyKeyClasses(this.userCodeClassLoader);
		if (this.keyPositions == null || this.keyClasses == null) {
			throw new Exception("The key positions and types are not specified for the ReduceTask.");
		}
		
		// create the comparators
		final Comparator<Key>[] comparators = new Comparator[keyPositions.length];
		final KeyComparator kk = new KeyComparator();
		for (int i = 0; i < comparators.length; i++) {
			comparators[i] = kk;
		}
		countingReader = new CountingMutableObjectIterator(inputs[0]);
		
>>>>>>> 3775fdca
		// obtain grouped iterator defined by local strategy
		switch (this.config.getLocalStrategy()) {

<<<<<<< HEAD
		// local strategy is NONE
		// input is already grouped, an iterator that wraps the reader is
		// created and returned
		case NONE: {
			//throw new UnsupportedOperationException("Histogram input has to be sorted");
			// iterator wraps input reader
			Iterator<KeyValuePair<Key, Value>> iter = new Iterator<KeyValuePair<Key, Value>>() {

				@Override
				public boolean hasNext() {
					return HistogramTask.this.reader.hasNext();
				}

				@Override
				public KeyValuePair<Key, Value> next() {
					try {
						return (KeyValuePair<Key, Value>) HistogramTask.this.reader.next();
					} catch (Exception e) {
						throw new RuntimeException(e);
					}
				}

				@Override
				public void remove() {
				}

			};
			
			return new SimpleCloseableInputProvider<KeyValuePair<Key,Value>>(iter);
		}

			// local strategy is SORT
			// The input is grouped using a sort-merge strategy.
			// An iterator on the sorted pairs is created and returned.
		case SORT: {
			// create a key comparator
			final Comparator<Key> keyComparator = new Comparator<Key>() {
				@Override
				public int compare(Key k1, Key k2) {
					return k1.compareTo(k2);
				}
			};

			try {
				// instantiate a sort-merger
				SortMerger<Key, Value> sortMerger = new UnilateralSortMerger<Key, Value>(memoryManager, ioManager,
					this.availableMemory, this.maxFileHandles, keySerialization,
					valSerialization, keyComparator, this.reader, this, this.spillThreshold);
				// obtain and return a grouped iterator from the sort-merger
				return sortMerger;
			} catch (MemoryAllocationException mae) {
				throw new RuntimeException(
					"MemoryManager is not able to provide the required amount of memory for ReduceTask", mae);
			} catch (IOException ioe) {
				throw new RuntimeException("IOException caught when obtaining SortMerger for ReduceTask", ioe);
=======
			// local strategy is NONE
			// input is already grouped, an iterator that wraps the reader is
			// created and returned
			case NONE: 
				//throw new UnsupportedOperationException("Histogram input has to be sorted");
				// iterator wraps input reader
				 this.input = new SimpleCloseableInputProvider<PactRecord>(countingReader);
				 break;
				// local strategy is SORT
				// The input is grouped using a sort-merge strategy.
				// An iterator on the sorted pairs is created and returned.
			case SORT: 
				this.input = new UnilateralSortMerger(memoryManager, ioManager, availableMemory, maxFileHandles, comparators, 
						keyPositions, keyClasses, countingReader, this, spillThreshold);
				break;
			default:
				throw new RuntimeException("Invalid local strategy provided for ReduceTask.");
>>>>>>> 3775fdca
			}
		
	}

	/* (non-Javadoc)
	 * @see eu.stratosphere.pact.runtime.task.AbstractPactTask#run()
	 */
<<<<<<< HEAD
	private final void callStubWithGroups(Iterator<KeyValuePair<Key, Value>> in, Collector<Key, Value> out) {
		//KeyGroupedIterator<Key, Value> iter = new KeyGroupedIterator<Key, Value>(in);
		boolean run = false;
		while (!this.taskCanceled && in.hasNext()) {
			if(run) {
				throw new RuntimeException("Blubb not working");
			}
			// else
			run = true;
			
			int recordCount = 0;
			for(CountingRecordReader crr : this.allReaders)
				recordCount += crr.getCount();
			int bucketSize = recordCount / this.numBuckets;
			for (int i = 0; i < recordCount; i++) {
				Key value = in.next().getKey();
				if(i%bucketSize == 0 && i/bucketSize != 0 && i/bucketSize != this.numBuckets) {
					out.collect(value, PactNull.getInstance());
=======
	@Override
	public void run() throws Exception
	{
		// cache references on the stack
		final MutableObjectIterator<PactRecord> input = this.inputs[0];
		final Collector output = this.output;
		
		final PactRecord record = new PactRecord();
		
		while (this.running && input.next(record)) {
			int recordCount = countingReader.getCount();
			int bucketSize = recordCount / numBuckets;
			for (int i = 0; i < recordCount; i++) {
				if(i%bucketSize == 0 && i/bucketSize != 0 && i/bucketSize != numBuckets) {
					output.collect(record);
>>>>>>> 3775fdca
				}
			}
		}
	}

	/* (non-Javadoc)
	 * @see eu.stratosphere.pact.runtime.task.AbstractPactTask#cleanup()
	 */
	@Override
	public void cleanup() throws Exception {
		if (this.input != null) {
			this.input.close();
			this.input = null;
		}
	}

	private static class CountingMutableObjectIterator implements MutableObjectIterator<PactRecord> {
		private int count = 0;
		private MutableObjectIterator<PactRecord> delegatingIterator;
		public CountingMutableObjectIterator(MutableObjectIterator<PactRecord> delegatingIterator) {
			this.delegatingIterator = delegatingIterator;
		}
		
		public int getCount() {
			return this.count;
		}

		@Override
<<<<<<< HEAD
		public KeyValuePair<Key, Value> next() throws IOException, InterruptedException {
			KeyValuePair<Key, Value> pair = super.next();
			if(pair != null) {
				this.count++;
=======
		public boolean next(PactRecord target) throws IOException {
			if (delegatingIterator.next(target) == true)
			{
				count++;
				return true;
>>>>>>> 3775fdca
			}
			
			return false;
		}
		
		
		
		
	}
}<|MERGE_RESOLUTION|>--- conflicted
+++ resolved
@@ -18,7 +18,6 @@
 import java.io.IOException;
 import java.util.Comparator;
 
-<<<<<<< HEAD
 import org.apache.commons.logging.Log;
 import org.apache.commons.logging.LogFactory;
 
@@ -31,8 +30,6 @@
 import eu.stratosphere.nephele.io.RecordReader;
 import eu.stratosphere.nephele.io.RecordWriter;
 import eu.stratosphere.nephele.io.UnionRecordReader;
-=======
->>>>>>> 3775fdca
 import eu.stratosphere.nephele.services.iomanager.IOManager;
 import eu.stratosphere.nephele.services.memorymanager.MemoryManager;
 import eu.stratosphere.pact.common.stubs.Collector;
@@ -62,13 +59,8 @@
 	
 	private CloseableInputProvider<PactRecord> input = null;
 	// input reader
-<<<<<<< HEAD
-	private Reader reader;
-	private CountingRecordReader[] allReaders;
-=======
 	private CountingMutableObjectIterator countingReader; 
 	//private RecordReader reader;
->>>>>>> 3775fdca
 
 
 	// the memory dedicated to the sorter
@@ -93,81 +85,6 @@
 		return 1;
 	}
 
-<<<<<<< HEAD
-	/**
-	 * {@inheritDoc}
-	 */
-	@Override
-	public void invoke() throws Exception
-	{
-		LOG.info("Start PACT code: " + this.getEnvironment().getTaskName() + " ("
-			+ (this.getEnvironment().getIndexInSubtaskGroup() + 1) + "/"
-			+ this.getEnvironment().getCurrentNumberOfSubtasks() + ")");
-
-		LOG.debug("Start obtaining iterator: " + this.getEnvironment().getTaskName() + " ("
-			+ (this.getEnvironment().getIndexInSubtaskGroup() + 1) + "/"
-			+ this.getEnvironment().getCurrentNumberOfSubtasks() + ")");
-		
-		// obtain grouped iterator
-		CloseableInputProvider<KeyValuePair<Key, Value>> sortedInputProvider = null;
-		try {
-			sortedInputProvider = obtainInput();
-			
-			LOG.debug("Iterator obtained: " + this.getEnvironment().getTaskName() + " ("
-				+ (this.getEnvironment().getIndexInSubtaskGroup() + 1) + "/"
-				+ this.getEnvironment().getCurrentNumberOfSubtasks() + ")");
-	
-			// open stub implementation
-			//stub.open();
-			
-			// run stub implementation
-			this.callStubWithGroups(sortedInputProvider.getIterator(), this.output);
-
-		}
-		catch (Exception ex) {
-			// drop, if the task was canceled
-			if (!this.taskCanceled) {
-				LOG.error("Unexpected ERROR in PACT code: " + this.getEnvironment().getTaskName() + " ("
-					+ (this.getEnvironment().getIndexInSubtaskGroup() + 1) + "/"
-					+ this.getEnvironment().getCurrentNumberOfSubtasks() + ")");
-				throw ex;
-			}
-		}
-		finally {
-			if (sortedInputProvider != null) {
-				sortedInputProvider.close();
-			}
-			
-			// close stub implementation.
-			// when the stub is closed, anything will have been written, so any error will be logged but has no 
-			// effect on the successful completion of the task
-			try {
-				//stub.close();
-			}
-			catch (Throwable t) {
-				LOG.error("Error while closing the Reduce user function " 
-					+ this.getEnvironment().getTaskName() + " ("
-					+ (this.getEnvironment().getIndexInSubtaskGroup() + 1) + "/"
-					+ this.getEnvironment().getCurrentNumberOfSubtasks() + ")", t);
-			}
-			
-			// close output collector
-			this.output.close();
-		}
-		
-		if (this.taskCanceled) {
-			LOG.warn("PACT code cancelled: " + this.getEnvironment().getTaskName() + " ("
-				+ (this.getEnvironment().getIndexInSubtaskGroup() + 1) + "/"
-				+ this.getEnvironment().getCurrentNumberOfSubtasks() + ")");
-		} else {
-			LOG.info("Finished PACT code: " + this.getEnvironment().getTaskName() + " ("
-				+ (this.getEnvironment().getIndexInSubtaskGroup() + 1) + "/"
-				+ this.getEnvironment().getCurrentNumberOfSubtasks() + ")");
-		}
-	}
-	
-=======
->>>>>>> 3775fdca
 	/* (non-Javadoc)
 	 * @see eu.stratosphere.pact.runtime.task.AbstractPactTask#getStubType()
 	 */
@@ -182,164 +99,6 @@
 	@Override
 	public void prepare() throws Exception {
 
-<<<<<<< HEAD
-		// obtain task configuration (including stub parameters)
-		this.config = new TaskConfig(getRuntimeConfiguration());
-		
-		// set up memory and I/O parameters
-		this.availableMemory = this.config.getMemorySize();
-		this.maxFileHandles = this.config.getNumFilehandles();
-		this.spillThreshold = this.config.getSortSpillingTreshold();
-		this.numBuckets = this.config.getStubParameters().getInteger(NUMBER_OF_BUCKETS, -1);
-		
-		// test minimum memory requirements
-		long strategyMinMem = 0;
-		
-		switch (this.config.getLocalStrategy()) {
-			case SORT:
-				strategyMinMem = MIN_REQUIRED_MEMORY;
-				break;
-			case COMBININGSORT: 
-				strategyMinMem = MIN_REQUIRED_MEMORY;
-				break;
-			case NONE:
-				strategyMinMem = 0;
-				break;
-		}
-		
-		if (this.availableMemory < strategyMinMem) {
-			throw new RuntimeException(
-					"The Reduce task was initialized with too little memory for local strategy "+
-					this.config.getLocalStrategy()+" : " + this.availableMemory + " bytes." +
-				    "Required is at least " + strategyMinMem + " bytes.");
-		}
-
-		try {
-			// obtain stub implementation class
-			ClassLoader cl = LibraryCacheManager.getClassLoader(getEnvironment().getJobID());
-			Class<?> userClass = this.config.getStubClass(Object.class, cl);
-			if(Stub.class.isAssignableFrom(userClass)) {
-				Stub stub = (Stub) userClass.newInstance();
-				this.keyType = stub.getOutKeyType();
-			}
-			else if(InputFormat.class.isAssignableFrom(userClass)) {
-				InputFormat format = (InputFormat) userClass.newInstance();
-				KeyValuePair pair = format.createPair();
-				this.keyType = (Class<Key>) pair.getKey().getClass();
-			} else {
-				throw new RuntimeException("Unsupported task type " + userClass);
-			}
-		} catch (IOException ioe) {
-			throw new RuntimeException("Library cache manager could not be instantiated.", ioe);
-		} catch (ClassNotFoundException cnfe) {
-			throw new RuntimeException("Stub implementation class was not found.", cnfe);
-		} catch (InstantiationException ie) {
-			throw new RuntimeException("Stub implementation could not be instanciated.", ie);
-		} catch (IllegalAccessException iae) {
-			throw new RuntimeException("Stub implementations nullary constructor is not accessible.", iae);
-		}
-	}
-
-	/**
-	 * Initializes the input reader of the ReduceTask.
-	 * 
-	 * @throws RuntimeException
-	 *         Thrown if no input ship strategy was provided.
-	 */
-	private void initInputReader() throws RuntimeException {
-
-		// create RecordDeserializer
-		RecordDeserializer<KeyValuePair<Key, Value>> deserializer = new KeyValuePairDeserializer(
-			this.keyType,
-			PactNull.class);
-
-		// determine distribution pattern for reader from input ship strategy
-		DistributionPattern dp = null;
-		switch (this.config.getInputShipStrategy(0)) {
-		case FORWARD:
-			// forward requires Pointwise DP
-			dp = new PointwiseDistributionPattern();
-			break;
-		case PARTITION_HASH:
-			// partition requires Bipartite DP
-			dp = new BipartiteDistributionPattern();
-			break;
-		case BROADCAST:
-			dp = new BipartiteDistributionPattern();
-			break;
-		default:
-			throw new RuntimeException("No input ship strategy provided for ReduceTask.");
-		}
-
-		// create reader
-		//reader = new RecordReader(this, deserializer, dp);
-		final int numberOfInputs = this.config.getNumInputs();
-		if(numberOfInputs == 1) {
-			this.reader = new CountingRecordReader(this, deserializer, dp);
-			this.allReaders = new CountingRecordReader[] { (CountingRecordReader)this.reader };
-		} else {
-			this.allReaders = new CountingRecordReader[numberOfInputs];
-			for(int i = 0; i < numberOfInputs; ++i) {
-				this.allReaders[i] = new CountingRecordReader(this, deserializer, dp);
-			}
-			this.reader = new UnionRecordReader<KeyValuePair<Key, Value>>(this.allReaders);
-		}
-
-	}
-
-	/**
-	 * Creates a writer for each output. Creates an OutputCollector which
-	 * forwards its input to all writers.
-	 */
-	private void initOutputCollector() {
-
-		// create output collector
-		this.output = new OutputCollector<Key, Value>();
-		
-		// create a writer for each output
-		for (int i = 0; i < this.config.getNumOutputs(); i++) {
-			// obtain OutputEmitter from output ship strategy
-			OutputEmitter oe = new OutputEmitter(this.config.getOutputShipStrategy(i));
-			// create writer
-			RecordWriter<KeyValuePair<Key, Value>> writer;
-			writer = new RecordWriter<KeyValuePair<Key, Value>>(this,
-				(Class<KeyValuePair<Key, Value>>) (Class<?>) KeyValuePair.class, oe);
-			
-			// add writer to output collector
-			// the first writer does not need to send a copy
-			// all following must send copies
-			// TODO smarter decision is possible here, e.g. decide which channel may not need to copy, ...
-			this.output.addWriter(writer, true);
-		}
-	}
-
-	/**
-	 * Returns an iterator over all k-v pairs of the ReduceTasks input. The
-	 * pairs which are returned by the iterator are grouped by their keys.
-	 * 
-	 * @return A key-grouped iterator over all input key-value pairs.
-	 * @throws RuntimeException
-	 *         Throws RuntimeException if it is not possible to obtain a
-	 *         grouped iterator.
-	 */
-	private CloseableInputProvider<KeyValuePair<Key, Value>> obtainInput() {
-		
-		// obtain the MemoryManager of the TaskManager
-		final MemoryManager memoryManager = getEnvironment().getMemoryManager();
-		// obtain the IOManager of the TaskManager
-		final IOManager ioManager = getEnvironment().getIOManager();
-
-		// obtain input key type
-		final Class<Key> keyClass = this.keyType;
-		// obtain input value type
-		final Class<? extends Value> valueClass = PactNull.class;
-
-		// obtain key serializer
-		final SerializationFactory<Key> keySerialization = new WritableSerializationFactory<Key>(keyClass);
-		// obtain value serializer
-		final SerializationFactory<Value> valSerialization = new WritableSerializationFactory<Value>((Class<Value>) valueClass);
-
-=======
 		// obtain the TaskManager's MemoryManager
 		final MemoryManager memoryManager = getEnvironment().getMemoryManager();
 		// obtain the TaskManager's IOManager
@@ -360,67 +119,9 @@
 		}
 		countingReader = new CountingMutableObjectIterator(inputs[0]);
 		
->>>>>>> 3775fdca
 		// obtain grouped iterator defined by local strategy
 		switch (this.config.getLocalStrategy()) {
 
-<<<<<<< HEAD
-		// local strategy is NONE
-		// input is already grouped, an iterator that wraps the reader is
-		// created and returned
-		case NONE: {
-			//throw new UnsupportedOperationException("Histogram input has to be sorted");
-			// iterator wraps input reader
-			Iterator<KeyValuePair<Key, Value>> iter = new Iterator<KeyValuePair<Key, Value>>() {
-
-				@Override
-				public boolean hasNext() {
-					return HistogramTask.this.reader.hasNext();
-				}
-
-				@Override
-				public KeyValuePair<Key, Value> next() {
-					try {
-						return (KeyValuePair<Key, Value>) HistogramTask.this.reader.next();
-					} catch (Exception e) {
-						throw new RuntimeException(e);
-					}
-				}
-
-				@Override
-				public void remove() {
-				}
-
-			};
-			
-			return new SimpleCloseableInputProvider<KeyValuePair<Key,Value>>(iter);
-		}
-
-			// local strategy is SORT
-			// The input is grouped using a sort-merge strategy.
-			// An iterator on the sorted pairs is created and returned.
-		case SORT: {
-			// create a key comparator
-			final Comparator<Key> keyComparator = new Comparator<Key>() {
-				@Override
-				public int compare(Key k1, Key k2) {
-					return k1.compareTo(k2);
-				}
-			};
-
-			try {
-				// instantiate a sort-merger
-				SortMerger<Key, Value> sortMerger = new UnilateralSortMerger<Key, Value>(memoryManager, ioManager,
-					this.availableMemory, this.maxFileHandles, keySerialization,
-					valSerialization, keyComparator, this.reader, this, this.spillThreshold);
-				// obtain and return a grouped iterator from the sort-merger
-				return sortMerger;
-			} catch (MemoryAllocationException mae) {
-				throw new RuntimeException(
-					"MemoryManager is not able to provide the required amount of memory for ReduceTask", mae);
-			} catch (IOException ioe) {
-				throw new RuntimeException("IOException caught when obtaining SortMerger for ReduceTask", ioe);
-=======
 			// local strategy is NONE
 			// input is already grouped, an iterator that wraps the reader is
 			// created and returned
@@ -438,7 +139,6 @@
 				break;
 			default:
 				throw new RuntimeException("Invalid local strategy provided for ReduceTask.");
->>>>>>> 3775fdca
 			}
 		
 	}
@@ -446,26 +146,6 @@
 	/* (non-Javadoc)
 	 * @see eu.stratosphere.pact.runtime.task.AbstractPactTask#run()
 	 */
-<<<<<<< HEAD
-	private final void callStubWithGroups(Iterator<KeyValuePair<Key, Value>> in, Collector<Key, Value> out) {
-		//KeyGroupedIterator<Key, Value> iter = new KeyGroupedIterator<Key, Value>(in);
-		boolean run = false;
-		while (!this.taskCanceled && in.hasNext()) {
-			if(run) {
-				throw new RuntimeException("Blubb not working");
-			}
-			// else
-			run = true;
-			
-			int recordCount = 0;
-			for(CountingRecordReader crr : this.allReaders)
-				recordCount += crr.getCount();
-			int bucketSize = recordCount / this.numBuckets;
-			for (int i = 0; i < recordCount; i++) {
-				Key value = in.next().getKey();
-				if(i%bucketSize == 0 && i/bucketSize != 0 && i/bucketSize != this.numBuckets) {
-					out.collect(value, PactNull.getInstance());
-=======
 	@Override
 	public void run() throws Exception
 	{
@@ -481,7 +161,6 @@
 			for (int i = 0; i < recordCount; i++) {
 				if(i%bucketSize == 0 && i/bucketSize != 0 && i/bucketSize != numBuckets) {
 					output.collect(record);
->>>>>>> 3775fdca
 				}
 			}
 		}
@@ -510,18 +189,11 @@
 		}
 
 		@Override
-<<<<<<< HEAD
-		public KeyValuePair<Key, Value> next() throws IOException, InterruptedException {
-			KeyValuePair<Key, Value> pair = super.next();
-			if(pair != null) {
-				this.count++;
-=======
 		public boolean next(PactRecord target) throws IOException {
 			if (delegatingIterator.next(target) == true)
 			{
 				count++;
 				return true;
->>>>>>> 3775fdca
 			}
 			
 			return false;
